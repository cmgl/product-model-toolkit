// SPDX-FileCopyrightText: 2020 Friedrich-Alexander University Erlangen-Nürnberg (FAU)
//
// SPDX-License-Identifier: Apache-2.0

package scanning

import (
	"fmt"
	"io/ioutil"
	"log"
	"os"
	"os/exec"
	"path/filepath"

	"github.com/osrgroup/product-model-toolkit/pkg/client/http/rest"
	"github.com/osrgroup/product-model-toolkit/pkg/plugin"
)

// Run executes a scan with a scanner tool for a given directory.
func Run(cfg *plugin.Config, c *rest.Client) {
	logServerVersion(c)
	log.Printf("[Scanner] Selected : %v", cfg.Plugin.String())
	log.Printf("[Scanner] Input directory: %v", cfg.InDir)
	log.Printf("[Scanner] Result directory: %v", cfg.ResultDir)

	err := plugin.ExecPlugin(cfg)
	if err != nil {
		log.Printf("[Scanner] Error during Docker execution: %v", err.Error())
		return
	}
	files := findResultFiles(cfg)
<<<<<<< HEAD

	switch cfg.Plugin.Name {
	case "Composer":
		sendResults(cfg.ResultDir, files, c, "/products/composer")
	case "File-Hasher":
		sendResults(cfg.ResultDir, files, c, "/products/hasher")
	default:
		checkResults(cfg.ResultDir, files)
	}
=======
	postPath := fmt.Sprintf("/products/import/%s", cfg.Tool.Name)
	sendResults(cfg.ResultDir, files, c, postPath)
>>>>>>> d3f7c82a
}

func execDockerCall(cfg *plugin.Config) error {
	dockerCmd := execStr(cfg)
	log.Println("[Docker] ", dockerCmd)

	_, err := exec.Command("/bin/sh", "-c", dockerCmd).CombinedOutput()
	if err != nil {
		return err
	}

	return nil
}

// execStr returns a command string for a Docker execution by the OS.
func execStr(cfg *plugin.Config) string {
	return fmt.Sprintf("docker run --rm -v %s:/input -v %s:/result %s %s", cfg.InDir, cfg.ResultDir, cfg.Plugin.DockerImg, cfg.Plugin.Cmd)
}

type fileName string

func findResultFiles(cfg *plugin.Config) []fileName {
	infos, err := ioutil.ReadDir(cfg.ResultDir)
	if err != nil {
		log.Printf("[Docker] Error during checking files: %v", err)
		return nil
	}

	var names = make([]fileName, 0)
	for _, e := range infos {
		names = append(names, fileName(e.Name()))
	}

	expected := cfg.Plugin.Results
	return findFiles(names, expected)
}

// findFiles returns an array of file names that are both presented in names and expected args.
func findFiles(names []fileName, expected []string) []fileName {
	found := make([]fileName, 0)

	for _, n := range names {
		if contains(expected, string(n)) {
			found = append(found, n)
		}
	}

	log.Printf("[Scanner] Found %v of %v expected result files: %v", len(found), len(expected), found)

	return found
}

// contains return true if the given value is present in the given array.
func contains(slice []string, val string) bool {
	for _, e := range slice {
		if e == val {
			return true
		}
	}
	return false
}

func logServerVersion(c *rest.Client) {
	v, err := c.GetServerVersion()
	if err != nil {
		log.Printf("[REST-Client] Unable to read server version: %s", err)
		return
	}

	log.Printf("[REST-Client] Server version: %s", v)
}

func sendResults(resDir string, files []fileName, c *rest.Client, url string) {
	for _, f := range files {
		path := filepath.Join(resDir, string(f))
		resFile, err := os.Open(path)
		if err != nil {
			log.Printf("[Scanner] Error while reading result files: %s", err)
			return
		}
		defer resFile.Close()

		loc, err := c.PostResult(url, resFile)
		if err != nil {
			log.Printf("[Scanner] Error while sending results to server [%s]: %s", url, err)
			return
		}

		log.Printf("[Scanner] Successfully sent results to server. Path to created resource: %s", loc)
	}
}<|MERGE_RESOLUTION|>--- conflicted
+++ resolved
@@ -28,21 +28,10 @@
 		log.Printf("[Scanner] Error during Docker execution: %v", err.Error())
 		return
 	}
+
 	files := findResultFiles(cfg)
-<<<<<<< HEAD
-
-	switch cfg.Plugin.Name {
-	case "Composer":
-		sendResults(cfg.ResultDir, files, c, "/products/composer")
-	case "File-Hasher":
-		sendResults(cfg.ResultDir, files, c, "/products/hasher")
-	default:
-		checkResults(cfg.ResultDir, files)
-	}
-=======
-	postPath := fmt.Sprintf("/products/import/%s", cfg.Tool.Name)
+	postPath := fmt.Sprintf("/products/import/%s", cfg.Plugin.Name)
 	sendResults(cfg.ResultDir, files, c, postPath)
->>>>>>> d3f7c82a
 }
 
 func execDockerCall(cfg *plugin.Config) error {
